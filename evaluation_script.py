import os
import numpy as np
import pandas as pd
import matplotlib
import matplotlib.pyplot as plt
from qse_algorithm import GeneralQSE
from diff_metrics import square_diff, cosine_diff, cross_entropy, classification_error


def ref_pred_comparison(y_pred, y_truth, p, store=None, bw_ref=40):
    epsi = 0.000001
    trans = [['Q0', 'Q0', 0.50], ['Q0', 'L', epsi], ['Q0', 'U', 0.50], ['Q0', 'F+', epsi],
                 ['L', 'Q0', 0.33], ['L', 'L', 0.33], ['L', 'U', epsi], ['L', 'F+', 0.33],
                 ['U', 'Q0', epsi], ['U', 'L', epsi], ['U', 'U', 0.50], ['U', 'F+', 0.50],
                 ['F+', 'Q0', epsi], ['F+', 'L', 0.33], ['F+', 'U', 0.33], ['F+', 'F+', 0.33]]

    bw_opt_sens = dict(n_support=bw_ref, min_support=40, max_support=400, ici_span=4.4, rel_threshold=0.85, irls=False)
    qse_sens = GeneralQSE(kernel='tricube', order=3, delta=[0.05, 0.03, 0], sigma_eps='auto', transitions=trans,
                          bw_estimation='fix', bw_options=bw_opt_sens)

    bw_opt_sofi = dict(n_support=p['bw'], min_support=p['min_sup'], max_support=p['max_sup'],
                       ici_span=p['ici'], rel_threshold=p['rel_th'], irls=p['irls'])
    qse_sofi = GeneralQSE(kernel='tricube', order=3, sigma_eps=p['sig_e'], delta=p['delta'], transitions=p['trans'],
                          bw_estimation=p['bw_est'], bw_options=bw_opt_sofi)

    # run algorithms
    res_sofi = qse_sofi.run(y_pred, save_ici_path=store)
    res_sens = qse_sens.run(y_truth)

    # calculate difference
    coeff_nr = qse_sofi.coeff_nr
    prim_nrs = [qse_sofi.prim_nr, qse_sens.prim_nr]
    feat_sens = res_sens[:, 1 + 2 * coeff_nr + prim_nrs[1]:2 * coeff_nr + 2 * prim_nrs[1] + 1]
    feat_sofi = res_sofi[:, 1 + 2 * coeff_nr + prim_nrs[0]:2 * coeff_nr + 2 * prim_nrs[0] + 1]

    # ccor = cross_corr(sig_sofi, sig_sens, col=1)
    ce = cross_entropy(feat_sofi, feat_sens)
    ac = classification_error(feat_sofi, feat_sens)
    square_diff(feat_sofi, feat_sens)
    cosine_diff(feat_sofi, feat_sens, axis=1)

    # plot results
    # text_str = 'accuracy$=%.2f$' % ac
    qse_sofi.plot(res_sofi, res_sens, text=None, save_path=store, plot_prim_prob=False, plot_bw=False)

    return ce, ac

def create_scenarios(delta=[0.16, 0.05,1], ici=0.2):
    # setup and initialization with tunning parameters
    epsi = 0.000001

    transLU = [['L', 'L', 0.5], ['L', 'U', 0.5],
               ['U', 'L', 0.5], ['U', 'U', 0.5], ['F+', 'F+', 0.0], ['Q0', 'Q0', 0.0]]

    transLUFQ = [['Q0', 'Q0', 0.50], ['Q0', 'L', epsi], ['Q0', 'U', 0.50], ['Q0', 'F+', epsi],
                 ['L', 'Q0', 0.33], ['L', 'L', 0.33], ['L', 'U', epsi], ['L', 'F+', 0.33],
                 ['U', 'Q0', epsi], ['U', 'L', epsi], ['U', 'U', 0.50], ['U', 'F+', 0.50],
                 ['F+', 'Q0', epsi], ['F+', 'L', 0.33], ['F+', 'U', 0.33], ['F+', 'F+', 0.33]]

    stay = 10  # how much more probable to stay in same primitive

    transLUFQ_s = [['Q0', 'Q0', 0.50 * stay], ['Q0', 'L', epsi], ['Q0', 'U', 0.50], ['Q0', 'F+', epsi],
                   ['L', 'Q0', 0.33], ['L', 'L', 0.33 * stay], ['L', 'U', epsi], ['L', 'F+', 0.33],
                   ['U', 'Q0', epsi], ['U', 'L', epsi], ['U', 'U', 0.50 * stay], ['U', 'F+', 0.50],
                   ['F+', 'Q0', epsi], ['F+', 'L', 0.33], ['F+', 'U', 0.33], ['F+', 'F+', 0.33 * stay]]

    # sc0: tool just up and down and no signal smoothing, standard used in paper without smoothing
    # sc1: + smoothing
    # sc2: + primitive flat + delta
    # sc3: + sigma epsilon est
    # sc4: + adaptive bandwidht
    # sc5: + irls
    # sc6: + stay change in markov state
    params = {
        '0 Standard': dict(bw=3, min_sup=1, max_sup=1, ici=None, rel_th=None, irls=False, delta=0.0, bw_est='fix',
                    trans=transLU, sig_e=0.01),
        '1 Smoothed': dict(bw=200, min_sup=1, max_sup=1, ici=None, rel_th=None, irls=False, delta=0.0, bw_est='fix',
                    trans=transLU, sig_e=0.01),
        '2 Zero classed': dict(bw=200, min_sup=1, max_sup=1, ici=None, rel_th=None, irls=False, delta=delta, bw_est='fix',
                    trans=transLUFQ, sig_e=0.01),
        '3 Error estimated': dict(bw=200, min_sup=1, max_sup=1, ici=None, rel_th=None, irls=False, delta=delta, bw_est='fix',
                    trans=transLUFQ, sig_e='auto'),
        '4 Bandwidth adapted': dict(bw=200, min_sup=9, max_sup=400, ici=ici, rel_th=0.85, irls=False, delta=delta, bw_est='ici',
                    trans=transLUFQ, sig_e='auto'),
        '5 Outlier weighted': dict(bw=200, min_sup=9, max_sup=400, ici=ici, rel_th=0.85, irls=True, delta=delta, bw_est='ici',
                    trans=transLUFQ, sig_e='auto'),
        '6 Markov transitioned': dict(bw=200, min_sup=9, max_sup=400, ici=ici, rel_th=0.85, irls=True, delta=delta, bw_est='ici',
                    trans=transLUFQ_s, sig_e='auto')
    }

    return params


def bar_plot_results(ce, acc, labels, save_path=None):
    font = {'family': 'serif', 'size': 12}
    matplotlib.rc('font', **font)

    n_vid = ce.shape[0]  # len(list(ce.values())[0])  # get lenght of value entries
    n_sc = ce.shape[1]  # len(list(ce.keys()))
    ind = np.arange(n_vid)

    fig, ax = plt.subplots(nrows=2, ncols=1, figsize=(11, 6))
    width = 0.12         # the width of the bars
    labels = labels + ('All CCTVs', )
    std_ce = df_ce.std()
    std_ac = df_ac.std()

    for i, sc in enumerate(sorted(acc)):
        error_ac = np.zeros(n_vid)
        error_ce = np.zeros(n_vid)
        error_ac[-1] = std_ac[i]
        error_ce[-1] = std_ce[i]

        ax[0].bar(ind + i * width, acc[sc], width, align='edge', yerr=error_ac)
        ax[1].bar(ind + i * width, ce[sc], width, align='edge', yerr=error_ce)

        ax[0].get_xaxis().set_ticks([])
        ax[0].set_ylabel('Accuracy [-]', fontsize=13)


        ax[1].set_xticks(ind + width / 2 * n_sc)
        ax[1].set_xticklabels(labels)
        ax[1].set_ylabel('Cross Entropy [-]', fontsize=13)

    lgd = ax[0].legend(sorted(acc.keys()), bbox_to_anchor=(1.01, 1.0), borderaxespad=0)

    plt.tight_layout(h_pad=0.1)

    if save_path is not None:
        plt.savefig(os.path.join(save_path, 'QSEComparison.pdf'), bbox_extra_artists=(lgd,), bbox_inches='tight')
    else:
        plt.show()


path = "/Users/simonkramer/Documents/Polybox/4.Semester/Master_Thesis/03_ImageSegmentation/structure_vidFloodExt/signal"  # mac
s_path = "/Users/simonkramer/Documents/Polybox/4.Semester/Master_Thesis/03_ImageSegmentation/structure_vidFloodExt/trends_poster"
#path = "C:\\Users\\kramersi\\polybox\\4.Semester\\Master_Thesis\\03_ImageSegmentation\\structure_vidFloodExt\\signal"  # windows
#s_path = "C:\\Users\\kramersi\\polybox\\4.Semester\\Master_Thesis\\03_ImageSegmentation\\structure_vidFloodExt\\trends_presi"

if not os.path.isdir(s_path):
    os.mkdir(s_path)

videos = ['FloodXCam1', 'FloodXCam5', 'HoustonGarage', 'AthleticPark', 'HarveyParking', 'BayouBridge']
models = ['train_test_l5_refaug', 'train_test_l5_aug_reduced', 'train_test_l5_']
deltas = [[0.1, 0.01, 1], [0.05, 0.02, 1], [0.16, 0.01, 1], [0.1, 0.04, 1], [0.07, 0.03, 1], [0.1, 0.02, 1]]
icis = [0.2, 0.3, 0.2, 0.2, 0.2, 0.5]
scs = ['sc4', 'sc4', 'sc4', 'sc4', 'sc4', 'sc5']
files = [models[2] + vid + '__' + vid + '__signal.csv' for vid in videos]

params = create_scenarios()
all_ac = {}
all_ce = {}
vids = []
#sel_sc = ['0 Standard', '1 Smoothed', '2 Zero classed', '3 Error estimated']  #
sel_sc = ['4 Bandwidth adapted']  # 'Markov transitioned'
sel_vid = [1]

for key in params:
    if key in sel_sc:
        all_ac[key] = []
        all_ce[key] = []

for i, file_name in enumerate(files):  # loop through files
    if i in sel_vid:
        file_path = os.path.join(path, file_name)
        # load data from csv
        df = pd.read_csv(file_path, sep=',', dtype={'reference level': np.float64})
        df = df.interpolate()
        y_sofi = df['extracted sofi'].values  # [300:1900]
        y_sens = df['reference level'].values  # [300:1900]

        vids.append(file_name.split('__')[1])

        # construct params
        params = create_scenarios(delta=deltas[i], ici=icis[i])

        for sc in params:  # loop through scenarios
            if sc in sel_sc:
                # define figure name
                store_name = file_name[:-10] + 'trend_' + sc
                store_path = os.path.join(s_path, store_name)
                print(store_path)
                # trend analysis of prediction and reference and calculate differences and plot
                ce, ac = ref_pred_comparison(y_sofi, y_sens, params[sc], store=store_path, bw_ref=120)
                all_ac[sc].append(ac)
                all_ce[sc].append(ce)

<<<<<<< HEAD
=======
diff_all = dict(file=[], cosine_diff_0=[], cosine_diff_1=[], sqe_diff=[], correlation_trend=[], correlation_signal=[],
                correlation_smoothed_signal=[])

path = "C:\\Users\\kramersi\\polybox\\4.Semester\\Master_Thesis\\02_QualitativeTrendAnalysis\\data"
path_store = "C:\\Users\\kramersi\\polybox\\4.Semester\\Master_Thesis\\02_QualitativeTrendAnalysis\\results\\results180607"
>>>>>>> ead7bdec

df_ce = pd.DataFrame(all_ce, index=vids)
df_ac = pd.DataFrame(all_ac, index=vids)

df_ac.loc['Mean'] = df_ac.mean()
df_ce.loc['Mean'] = df_ce.mean()

df_ce.to_csv(os.path.join(s_path, 'cross_entropy_data.csv'))
df_ce.to_csv(os.path.join(s_path, 'accuracy_data.csv'))

bar_plot_results(df_ce, df_ac, tuple(vids), save_path=s_path)<|MERGE_RESOLUTION|>--- conflicted
+++ resolved
@@ -185,15 +185,6 @@
                 all_ac[sc].append(ac)
                 all_ce[sc].append(ce)
 
-<<<<<<< HEAD
-=======
-diff_all = dict(file=[], cosine_diff_0=[], cosine_diff_1=[], sqe_diff=[], correlation_trend=[], correlation_signal=[],
-                correlation_smoothed_signal=[])
-
-path = "C:\\Users\\kramersi\\polybox\\4.Semester\\Master_Thesis\\02_QualitativeTrendAnalysis\\data"
-path_store = "C:\\Users\\kramersi\\polybox\\4.Semester\\Master_Thesis\\02_QualitativeTrendAnalysis\\results\\results180607"
->>>>>>> ead7bdec
-
 df_ce = pd.DataFrame(all_ce, index=vids)
 df_ac = pd.DataFrame(all_ac, index=vids)
 
